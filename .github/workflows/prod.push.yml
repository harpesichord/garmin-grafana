<<<<<<< HEAD
name: Build and Push Docker Image to GitHub Packages
=======
name: Build and Push Multi-Architecture Docker Image (Latest Build)
>>>>>>> 2a7202bb

on:
  push:
    branches:
      - main
    paths:
      - 'src/garmin_grafana/garmin_fetch.py'
      - 'src/garmin_grafana/__init__.py'
      - 'compose-example.yml'
      - 'pyproject.toml'
      - 'Dockerfile'
      - '.python-version'
      - 'uv.lock'

env:
<<<<<<< HEAD
  REGISTRY: ghcr.io
  IMAGE_NAME: ${{ github.repository }}
=======
  IMAGE_NAME: garmin-fetch-data
  IMAGE_TAG: latest
  IMAGE_REPO: thisisarpanghosh
>>>>>>> 2a7202bb

jobs:
  build_and_push:
    name: Build Multi-Arch Docker Image and Push to Docker Hub & GHCR
    if: ${{ github.repository == 'arpanghosh8453/garmin-grafana' }}
    runs-on: ubuntu-latest
    permissions:
      contents: read
      packages: write
    steps:
      - uses: actions/checkout@v4

      - name: Log in to Docker Hub
        uses: docker/login-action@v3
        with:
          registry: docker.io
          username: ${{ secrets.DOCKERHUB_USERNAME }}
          password: ${{ secrets.DOCKERHUB_PASSWORD }}

<<<<<<< HEAD
  push_to_registry:
    name: Push Docker image to GitHub Packages
    runs-on: ubuntu-latest
    permissions:
      contents: read
      packages: write
    steps:
      - name: Check out the repo
        uses: actions/checkout@v4
=======
      - name: Log in to GHCR
        uses: docker/login-action@v3
        with:
          registry: ghcr.io
          username: ${{ github.repository_owner}}
          password: ${{ secrets.GITHUB_TOKEN }}
>>>>>>> 2a7202bb

      - name: Set up QEMU for Multi-Architecture Support
        uses: docker/setup-qemu-action@v3

      - name: Set up Docker Buildx
        uses: docker/setup-buildx-action@v2

<<<<<<< HEAD
      - name: Login to GitHub Container Registry
        uses: docker/login-action@v3
        with:
          registry: ${{ env.REGISTRY }}
          username: ${{ github.actor }}
          password: ${{ secrets.PACKAGES_TOKEN }}

      - name: Extract metadata (tags, labels) for Docker
        id: meta
        uses: docker/metadata-action@v5
        with:
          images: ${{ env.REGISTRY }}/${{ env.IMAGE_NAME }}
          tags: |
            type=raw,value=latest
            type=sha,format=short

      - name: Build and push multi-arch Docker image
=======
      - name: Build Multi-Arch Image (linux/amd64, linux/arm64) and Push
>>>>>>> 2a7202bb
        uses: docker/build-push-action@v5
        with:
          context: .
          platforms: linux/amd64,linux/arm64
          push: true
<<<<<<< HEAD
          tags: ${{ steps.meta.outputs.tags }}
          labels: ${{ steps.meta.outputs.labels }}
=======
          tags: |
            ${{ env.IMAGE_REPO }}/${{ env.IMAGE_NAME }}:${{ env.IMAGE_TAG }}
            ghcr.io/${{ github.repository_owner }}/${{ env.IMAGE_NAME }}:${{ env.IMAGE_TAG }}

        
>>>>>>> 2a7202bb
<|MERGE_RESOLUTION|>--- conflicted
+++ resolved
@@ -1,8 +1,4 @@
-<<<<<<< HEAD
-name: Build and Push Docker Image to GitHub Packages
-=======
 name: Build and Push Multi-Architecture Docker Image (Latest Build)
->>>>>>> 2a7202bb
 
 on:
   push:
@@ -18,14 +14,9 @@
       - 'uv.lock'
 
 env:
-<<<<<<< HEAD
-  REGISTRY: ghcr.io
-  IMAGE_NAME: ${{ github.repository }}
-=======
   IMAGE_NAME: garmin-fetch-data
   IMAGE_TAG: latest
   IMAGE_REPO: thisisarpanghosh
->>>>>>> 2a7202bb
 
 jobs:
   build_and_push:
@@ -38,31 +29,19 @@
     steps:
       - uses: actions/checkout@v4
 
-      - name: Log in to Docker Hub
+      - name: Login to GitHub Container Registry
         uses: docker/login-action@v3
         with:
           registry: docker.io
           username: ${{ secrets.DOCKERHUB_USERNAME }}
           password: ${{ secrets.DOCKERHUB_PASSWORD }}
 
-<<<<<<< HEAD
-  push_to_registry:
-    name: Push Docker image to GitHub Packages
-    runs-on: ubuntu-latest
-    permissions:
-      contents: read
-      packages: write
-    steps:
-      - name: Check out the repo
-        uses: actions/checkout@v4
-=======
       - name: Log in to GHCR
         uses: docker/login-action@v3
         with:
           registry: ghcr.io
           username: ${{ github.repository_owner}}
           password: ${{ secrets.GITHUB_TOKEN }}
->>>>>>> 2a7202bb
 
       - name: Set up QEMU for Multi-Architecture Support
         uses: docker/setup-qemu-action@v3
@@ -70,39 +49,14 @@
       - name: Set up Docker Buildx
         uses: docker/setup-buildx-action@v2
 
-<<<<<<< HEAD
-      - name: Login to GitHub Container Registry
-        uses: docker/login-action@v3
-        with:
-          registry: ${{ env.REGISTRY }}
-          username: ${{ github.actor }}
-          password: ${{ secrets.PACKAGES_TOKEN }}
-
-      - name: Extract metadata (tags, labels) for Docker
-        id: meta
-        uses: docker/metadata-action@v5
-        with:
-          images: ${{ env.REGISTRY }}/${{ env.IMAGE_NAME }}
-          tags: |
-            type=raw,value=latest
-            type=sha,format=short
-
-      - name: Build and push multi-arch Docker image
-=======
       - name: Build Multi-Arch Image (linux/amd64, linux/arm64) and Push
->>>>>>> 2a7202bb
         uses: docker/build-push-action@v5
         with:
           context: .
           platforms: linux/amd64,linux/arm64
           push: true
-<<<<<<< HEAD
-          tags: ${{ steps.meta.outputs.tags }}
-          labels: ${{ steps.meta.outputs.labels }}
-=======
           tags: |
             ${{ env.IMAGE_REPO }}/${{ env.IMAGE_NAME }}:${{ env.IMAGE_TAG }}
             ghcr.io/${{ github.repository_owner }}/${{ env.IMAGE_NAME }}:${{ env.IMAGE_TAG }}
 
-        
->>>>>>> 2a7202bb
+        